--- conflicted
+++ resolved
@@ -544,19 +544,8 @@
 	headers := make(map[string]string)
 	headers["Content-Type"] = "application/json"
 	data["apiKey"] = a.APIKey
-<<<<<<< HEAD
 	data["apiNonce"] = a.Nonce.Get()
 	hmac := common.GetHMAC(common.HashSHA256, []byte(a.Nonce.String()+a.ClientID+a.APIKey), []byte(a.APISecret))
-=======
-	nonce := time.Now().UnixNano()
-	nonceStr := strconv.FormatInt(nonce, 10)
-	data["apiNonce"] = nonce
-	hmac := common.GetHMAC(
-		common.HashSHA256,
-		[]byte(nonceStr+a.ClientID+a.APIKey),
-		[]byte(a.APISecret),
-	)
->>>>>>> 06c402c8
 	data["apiSig"] = common.StringToUpper(common.HexEncodeToString(hmac))
 	path = fmt.Sprintf("%s/ajax/v%s/%s", a.APIUrl, alphapointAPIVersion, path)
 
