package bitfinex

import (
	"errors"
	"fmt"
	"net/url"
	"strconv"
	"strings"
	"sync"
	"time"

<<<<<<< HEAD
	"github.com/thrasher-/gocryptotrader/common"
	"github.com/thrasher-/gocryptotrader/config"
	"github.com/thrasher-/gocryptotrader/currency"
	exchange "github.com/thrasher-/gocryptotrader/exchanges"
	"github.com/thrasher-/gocryptotrader/exchanges/asset"
	"github.com/thrasher-/gocryptotrader/exchanges/orderbook"
	"github.com/thrasher-/gocryptotrader/exchanges/request"
	"github.com/thrasher-/gocryptotrader/exchanges/ticker"
	log "github.com/thrasher-/gocryptotrader/logger"
=======
	"github.com/thrasher-corp/gocryptotrader/common"
	"github.com/thrasher-corp/gocryptotrader/currency"
	exchange "github.com/thrasher-corp/gocryptotrader/exchanges"
	"github.com/thrasher-corp/gocryptotrader/exchanges/orderbook"
	"github.com/thrasher-corp/gocryptotrader/exchanges/ticker"
	"github.com/thrasher-corp/gocryptotrader/exchanges/wshandler"
	log "github.com/thrasher-corp/gocryptotrader/logger"
>>>>>>> 2078ba90
)

// GetDefaultConfig returns a default exchange config
func (b *Bitfinex) GetDefaultConfig() (*config.ExchangeConfig, error) {
	b.SetDefaults()
	exchCfg := new(config.ExchangeConfig)
	exchCfg.Name = b.Name
	exchCfg.HTTPTimeout = exchange.DefaultHTTPTimeout
	exchCfg.BaseCurrencies = b.BaseCurrencies

	err := b.SetupDefaults(exchCfg)
	if err != nil {
		return nil, err
	}

	if b.Features.Supports.RESTCapabilities.AutoPairUpdates {
		err = b.UpdateTradablePairs(true)
		if err != nil {
			return nil, err
		}
	}

	return exchCfg, nil
}

// SetDefaults sets the basic defaults for bitfinex
func (b *Bitfinex) SetDefaults() {
	b.Name = "Bitfinex"
	b.Enabled = true
	b.Verbose = true
	b.WebsocketSubdChannels = make(map[int]WebsocketChanInfo)
	b.API.CredentialsValidator.RequiresKey = true
	b.API.CredentialsValidator.RequiresSecret = true

	b.CurrencyPairs = currency.PairsManager{
		AssetTypes: asset.Items{
			asset.Spot,
		},
		UseGlobalFormat: true,
		RequestFormat: &currency.PairFormat{
			Uppercase: true,
		},
		ConfigFormat: &currency.PairFormat{
			Uppercase: true,
		},
	}

	b.Features = exchange.Features{
		Supports: exchange.FeaturesSupported{
			REST:      true,
			Websocket: true,
			RESTCapabilities: exchange.ProtocolFeatures{
				AutoPairUpdates: true,
				TickerBatching:  true,
			},
			WithdrawPermissions: exchange.AutoWithdrawCryptoWithAPIPermission |
				exchange.AutoWithdrawFiatWithAPIPermission,
		},
		Enabled: exchange.FeaturesEnabled{
			AutoPairUpdates: true,
		},
	}

	b.Requester = request.New(b.Name,
		request.NewRateLimit(time.Second*60, bitfinexAuthRate),
		request.NewRateLimit(time.Second*60, bitfinexUnauthRate),
		common.NewHTTPClientWithTimeout(exchange.DefaultHTTPTimeout))

	b.API.Endpoints.URLDefault = bitfinexAPIURLBase
	b.API.Endpoints.URL = b.API.Endpoints.URLDefault
	b.API.Endpoints.WebsocketURL = bitfinexWebsocket
	b.WebsocketInit()
	b.Websocket.Functionality = exchange.WebsocketTickerSupported |
		exchange.WebsocketTradeDataSupported |
		exchange.WebsocketOrderbookSupported |
		exchange.WebsocketSubscribeSupported |
		exchange.WebsocketUnsubscribeSupported
}

// Setup takes in the supplied exchange configuration details and sets params
func (b *Bitfinex) Setup(exch *config.ExchangeConfig) error {
	if !exch.Enabled {
		b.SetEnabled(false)
		return nil
	}

	err := b.SetupDefaults(exch)
	if err != nil {
		return err
	}

	return b.WebsocketSetup(b.WsConnect,
		b.Subscribe,
		b.Unsubscribe,
		exch.Name,
		exch.Features.Enabled.Websocket,
		exch.Verbose,
		bitfinexWebsocket,
		exch.API.Endpoints.WebsocketURL)
}

// Start starts the Bitfinex go routine
func (b *Bitfinex) Start(wg *sync.WaitGroup) {
	wg.Add(1)
	go func() {
		b.Run()
		wg.Done()
	}()
}

// Run implements the Bitfinex wrapper
func (b *Bitfinex) Run() {
	if b.Verbose {
		log.Debugf(log.ExchangeSys,
			"%s Websocket: %s.", b.GetName(), common.IsEnabled(b.Websocket.IsEnabled()))
		b.PrintEnabledPairs()
	}

	if !b.GetEnabledFeatures().AutoPairUpdates {
		return
	}

	err := b.UpdateTradablePairs(false)
	if err != nil {
		log.Errorf(log.ExchangeSys,
			"%s failed to update tradable pairs. Err: %s", b.Name, err)
	}
}

// FetchTradablePairs returns a list of the exchanges tradable pairs
func (b *Bitfinex) FetchTradablePairs(asset asset.Item) ([]string, error) {
	return b.GetSymbols()
}

// UpdateTradablePairs updates the exchanges available pairs and stores
// them in the exchanges config
func (b *Bitfinex) UpdateTradablePairs(forceUpdate bool) error {
	pairs, err := b.FetchTradablePairs(asset.Spot)
	if err != nil {
		return err
	}

	return b.UpdatePairs(currency.NewPairsFromStrings(pairs), asset.Spot, false, forceUpdate)
}

// UpdateTicker updates and returns the ticker for a currency pair
func (b *Bitfinex) UpdateTicker(p currency.Pair, assetType asset.Item) (ticker.Price, error) {
	var tickerPrice ticker.Price
	enabledPairs := b.GetEnabledPairs(assetType)

	var pairs []string
	for x := range enabledPairs {
		pairs = append(pairs, "t"+enabledPairs[x].String())
	}

	tickerNew, err := b.GetTickersV2(strings.Join(pairs, ","))
	if err != nil {
		return tickerPrice, err
	}

	for x := range tickerNew {
		newP := currency.NewPairFromStrings(tickerNew[x].Symbol[1:4],
			tickerNew[x].Symbol[4:])

		var tick ticker.Price
		tick.Pair = newP
		tick.Ask = tickerNew[x].Ask
		tick.Bid = tickerNew[x].Bid
		tick.Low = tickerNew[x].Low
		tick.Last = tickerNew[x].Last
		tick.Volume = tickerNew[x].Volume
		tick.High = tickerNew[x].High

		err = ticker.ProcessTicker(b.Name, &tick, assetType)
		if err != nil {
			return tickerPrice, err
		}
	}
	return ticker.GetTicker(b.Name, p, assetType)
}

// FetchTicker returns the ticker for a currency pair
func (b *Bitfinex) FetchTicker(p currency.Pair, assetType asset.Item) (ticker.Price, error) {
	tick, err := ticker.GetTicker(b.GetName(), p, asset.Spot)
	if err != nil {
		return b.UpdateTicker(p, assetType)
	}
	return tick, nil
}

// FetchOrderbook returns the orderbook for a currency pair
func (b *Bitfinex) FetchOrderbook(p currency.Pair, assetType asset.Item) (orderbook.Base, error) {
	ob, err := orderbook.Get(b.GetName(), p, assetType)
	if err != nil {
		return b.UpdateOrderbook(p, assetType)
	}
	return ob, nil
}

// UpdateOrderbook updates and returns the orderbook for a currency pair
func (b *Bitfinex) UpdateOrderbook(p currency.Pair, assetType asset.Item) (orderbook.Base, error) {
	var orderBook orderbook.Base
	urlVals := url.Values{}
	urlVals.Set("limit_bids", "100")
	urlVals.Set("limit_asks", "100")
	orderbookNew, err := b.GetOrderbook(p.String(), urlVals)
	if err != nil {
		return orderBook, err
	}

	for x := range orderbookNew.Asks {
		orderBook.Asks = append(orderBook.Asks,
			orderbook.Item{Price: orderbookNew.Asks[x].Price,
				Amount: orderbookNew.Asks[x].Amount})
	}

	for x := range orderbookNew.Bids {
		orderBook.Bids = append(orderBook.Bids,
			orderbook.Item{Price: orderbookNew.Bids[x].Price,
				Amount: orderbookNew.Bids[x].Amount})
	}

	orderBook.Pair = p
	orderBook.ExchangeName = b.GetName()
	orderBook.AssetType = assetType

	err = orderBook.Process()
	if err != nil {
		return orderBook, err
	}

	return orderbook.Get(b.Name, p, assetType)
}

// GetAccountInfo retrieves balances for all enabled currencies on the
// Bitfinex exchange
func (b *Bitfinex) GetAccountInfo() (exchange.AccountInfo, error) {
	var response exchange.AccountInfo
	response.Exchange = b.GetName()
	accountBalance, err := b.GetAccountBalance()
	if err != nil {
		return response, err
	}

	var Accounts = []exchange.Account{
		{ID: "deposit"},
		{ID: "exchange"},
		{ID: "trading"},
	}

	for _, bal := range accountBalance {
		for i := range Accounts {
			if Accounts[i].ID == bal.Type {
				Accounts[i].Currencies = append(Accounts[i].Currencies,
					exchange.AccountCurrencyInfo{
						CurrencyName: currency.NewCode(bal.Currency),
						TotalValue:   bal.Amount,
						Hold:         bal.Amount - bal.Available,
					})
			}
		}
	}

	response.Accounts = Accounts
	return response, nil
}

// GetFundingHistory returns funding history, deposits and
// withdrawals
func (b *Bitfinex) GetFundingHistory() ([]exchange.FundHistory, error) {
	var fundHistory []exchange.FundHistory
	return fundHistory, common.ErrFunctionNotSupported
}

// GetExchangeHistory returns historic trade data since exchange opening.
func (b *Bitfinex) GetExchangeHistory(p currency.Pair, assetType asset.Item) ([]exchange.TradeHistory, error) {
	return nil, common.ErrNotYetImplemented
}

// SubmitOrder submits a new order
func (b *Bitfinex) SubmitOrder(order *exchange.OrderSubmission) (exchange.SubmitOrderResponse, error) {
	var submitOrderResponse exchange.SubmitOrderResponse
	if order == nil {
		return submitOrderResponse, exchange.ErrOrderSubmissionIsNil
	}

	if err := order.Validate(); err != nil {
		return submitOrderResponse, err
	}

	var isBuying bool
	if order.OrderSide == exchange.BuyOrderSide {
		isBuying = true
	}

	response, err := b.NewOrder(order.Pair.String(),
		order.Amount,
		order.Price,
		isBuying,
		order.OrderType.ToString(),
		false)

	if response.OrderID > 0 {
		submitOrderResponse.OrderID = fmt.Sprintf("%v", response.OrderID)
	}

	if err == nil {
		submitOrderResponse.IsOrderPlaced = true
	}

	return submitOrderResponse, err
}

// ModifyOrder will allow of changing orderbook placement and limit to
// market conversion
func (b *Bitfinex) ModifyOrder(action *exchange.ModifyOrder) (string, error) {
	return "", common.ErrFunctionNotSupported
}

// CancelOrder cancels an order by its corresponding ID number
func (b *Bitfinex) CancelOrder(order *exchange.OrderCancellation) error {
	orderIDInt, err := strconv.ParseInt(order.OrderID, 10, 64)

	if err != nil {
		return err
	}

	_, err = b.CancelExistingOrder(orderIDInt)
	return err
}

// CancelAllOrders cancels all orders associated with a currency pair
func (b *Bitfinex) CancelAllOrders(_ *exchange.OrderCancellation) (exchange.CancelAllOrdersResponse, error) {
	_, err := b.CancelAllExistingOrders()
	return exchange.CancelAllOrdersResponse{}, err
}

// GetOrderInfo returns information on a current open order
func (b *Bitfinex) GetOrderInfo(orderID string) (exchange.OrderDetail, error) {
	var orderDetail exchange.OrderDetail
	return orderDetail, common.ErrNotYetImplemented
}

// GetDepositAddress returns a deposit address for a specified currency
func (b *Bitfinex) GetDepositAddress(cryptocurrency currency.Code, accountID string) (string, error) {
	method, err := b.ConvertSymbolToDepositMethod(cryptocurrency)
	if err != nil {
		return "", err
	}

	resp, err := b.NewDeposit(method, accountID, 0)
	if err != nil {
		return "", err
	}

	return resp.Address, nil
}

// WithdrawCryptocurrencyFunds returns a withdrawal ID when a withdrawal is submitted
func (b *Bitfinex) WithdrawCryptocurrencyFunds(withdrawRequest *exchange.CryptoWithdrawRequest) (string, error) {
	withdrawalType := b.ConvertSymbolToWithdrawalType(withdrawRequest.Currency)
	// Bitfinex has support for three types, exchange, margin and deposit
	// As this is for trading, I've made the wrapper default 'exchange'
	// TODO: Discover an automated way to make the decision for wallet type to withdraw from
	walletType := "exchange"
	resp, err := b.WithdrawCryptocurrency(withdrawalType,
		walletType,
		withdrawRequest.Address,
		withdrawRequest.Description,
		withdrawRequest.Amount,
		withdrawRequest.Currency)
	if err != nil {
		return "", err
	}
	if len(resp) == 0 {
		return "", errors.New("no withdrawID returned. Check order status")
	}

	return fmt.Sprintf("%v", resp[0].WithdrawalID), err
}

// WithdrawFiatFunds returns a withdrawal ID when a withdrawal is submitted
// Returns comma delimited withdrawal IDs
func (b *Bitfinex) WithdrawFiatFunds(withdrawRequest *exchange.FiatWithdrawRequest) (string, error) {
	withdrawalType := "wire"
	// Bitfinex has support for three types, exchange, margin and deposit
	// As this is for trading, I've made the wrapper default 'exchange'
	// TODO: Discover an automated way to make the decision for wallet type to withdraw from
	walletType := "exchange"
	resp, err := b.WithdrawFIAT(withdrawalType, walletType, withdrawRequest)
	if err != nil {
		return "", err
	}
	if len(resp) == 0 {
		return "", errors.New("no withdrawID returned. Check order status")
	}

	var withdrawalSuccesses string
	var withdrawalErrors string
	for _, withdrawal := range resp {
		if withdrawal.Status == "error" {
			withdrawalErrors += fmt.Sprintf("%v ", withdrawal.Message)
		}
		if withdrawal.Status == "success" {
			withdrawalSuccesses += fmt.Sprintf("%v,", withdrawal.WithdrawalID)
		}
	}
	if len(withdrawalErrors) > 0 {
		return withdrawalSuccesses, errors.New(withdrawalErrors)
	}

	return withdrawalSuccesses, nil
}

// WithdrawFiatFundsToInternationalBank returns a withdrawal ID when a withdrawal is submitted
// Returns comma delimited withdrawal IDs
func (b *Bitfinex) WithdrawFiatFundsToInternationalBank(withdrawRequest *exchange.FiatWithdrawRequest) (string, error) {
	return b.WithdrawFiatFunds(withdrawRequest)
}

// GetWebsocket returns a pointer to the exchange websocket
func (b *Bitfinex) GetWebsocket() (*wshandler.Websocket, error) {
	return b.Websocket, nil
}

// GetFeeByType returns an estimate of fee based on type of transaction
func (b *Bitfinex) GetFeeByType(feeBuilder *exchange.FeeBuilder) (float64, error) {
	if !b.AllowAuthenticatedRequest() && // Todo check connection status
		feeBuilder.FeeType == exchange.CryptocurrencyTradeFee {
		feeBuilder.FeeType = exchange.OfflineTradeFee
	}
	return b.GetFee(feeBuilder)
}

// GetActiveOrders retrieves any orders that are active/open
func (b *Bitfinex) GetActiveOrders(getOrdersRequest *exchange.GetOrdersRequest) ([]exchange.OrderDetail, error) {
	var orders []exchange.OrderDetail
	resp, err := b.GetOpenOrders()
	if err != nil {
		return nil, err
	}

	for i := range resp {
		orderSide := exchange.OrderSide(strings.ToUpper(resp[i].Side))
		timestamp, err := strconv.ParseInt(resp[i].Timestamp, 10, 64)
		if err != nil {
			log.Warnf(log.ExchangeSys, "Unable to convert timestamp '%v', leaving blank", resp[i].Timestamp)
		}
		orderDate := time.Unix(timestamp, 0)

		orderDetail := exchange.OrderDetail{
			Amount:          resp[i].OriginalAmount,
			OrderDate:       orderDate,
			Exchange:        b.Name,
			ID:              fmt.Sprintf("%v", resp[i].OrderID),
			OrderSide:       orderSide,
			Price:           resp[i].Price,
			RemainingAmount: resp[i].RemainingAmount,
			CurrencyPair:    currency.NewPairFromString(resp[i].Symbol),
			ExecutedAmount:  resp[i].ExecutedAmount,
		}

		switch {
		case resp[i].IsLive:
			orderDetail.Status = string(exchange.ActiveOrderStatus)
		case resp[i].IsCancelled:
			orderDetail.Status = string(exchange.CancelledOrderStatus)
		case resp[i].IsHidden:
			orderDetail.Status = string(exchange.HiddenOrderStatus)
		default:
			orderDetail.Status = string(exchange.UnknownOrderStatus)
		}

		// API docs discrepency. Example contains prefixed "exchange "
		// Return type suggests “market” / “limit” / “stop” / “trailing-stop”
		orderType := strings.Replace(resp[i].Type, "exchange ", "", 1)
		if orderType == "trailing-stop" {
			orderDetail.OrderType = exchange.TrailingStopOrderType
		} else {
			orderDetail.OrderType = exchange.OrderType(strings.ToUpper(orderType))
		}

		orders = append(orders, orderDetail)
	}

	exchange.FilterOrdersBySide(&orders, getOrdersRequest.OrderSide)
	exchange.FilterOrdersByType(&orders, getOrdersRequest.OrderType)
	exchange.FilterOrdersByTickRange(&orders, getOrdersRequest.StartTicks, getOrdersRequest.EndTicks)
	exchange.FilterOrdersByCurrencies(&orders, getOrdersRequest.Currencies)
	return orders, nil
}

// GetOrderHistory retrieves account order information
// Can Limit response to specific order status
func (b *Bitfinex) GetOrderHistory(getOrdersRequest *exchange.GetOrdersRequest) ([]exchange.OrderDetail, error) {
	var orders []exchange.OrderDetail
	resp, err := b.GetInactiveOrders()
	if err != nil {
		return nil, err
	}

	for i := range resp {
		orderSide := exchange.OrderSide(strings.ToUpper(resp[i].Side))
		timestamp, err := strconv.ParseInt(resp[i].Timestamp, 10, 64)
		if err != nil {
			log.Warnf(log.ExchangeSys, "Unable to convert timestamp '%v', leaving blank", resp[i].Timestamp)
		}
		orderDate := time.Unix(timestamp, 0)

		orderDetail := exchange.OrderDetail{
			Amount:          resp[i].OriginalAmount,
			OrderDate:       orderDate,
			Exchange:        b.Name,
			ID:              fmt.Sprintf("%v", resp[i].OrderID),
			OrderSide:       orderSide,
			Price:           resp[i].Price,
			RemainingAmount: resp[i].RemainingAmount,
			ExecutedAmount:  resp[i].ExecutedAmount,
			CurrencyPair:    currency.NewPairFromString(resp[i].Symbol),
		}

		switch {
		case resp[i].IsLive:
			orderDetail.Status = string(exchange.ActiveOrderStatus)
		case resp[i].IsCancelled:
			orderDetail.Status = string(exchange.CancelledOrderStatus)
		case resp[i].IsHidden:
			orderDetail.Status = string(exchange.HiddenOrderStatus)
		default:
			orderDetail.Status = string(exchange.UnknownOrderStatus)
		}

		// API docs discrepency. Example contains prefixed "exchange "
		// Return type suggests “market” / “limit” / “stop” / “trailing-stop”
		orderType := strings.Replace(resp[i].Type, "exchange ", "", 1)
		if orderType == "trailing-stop" {
			orderDetail.OrderType = exchange.TrailingStopOrderType
		} else {
			orderDetail.OrderType = exchange.OrderType(strings.ToUpper(orderType))
		}

		orders = append(orders, orderDetail)
	}

	exchange.FilterOrdersBySide(&orders, getOrdersRequest.OrderSide)
	exchange.FilterOrdersByType(&orders, getOrdersRequest.OrderType)
	exchange.FilterOrdersByTickRange(&orders, getOrdersRequest.StartTicks, getOrdersRequest.EndTicks)
	exchange.FilterOrdersByCurrencies(&orders, getOrdersRequest.Currencies)
	return orders, nil
}

// SubscribeToWebsocketChannels appends to ChannelsToSubscribe
// which lets websocket.manageSubscriptions handle subscribing
func (b *Bitfinex) SubscribeToWebsocketChannels(channels []wshandler.WebsocketChannelSubscription) error {
	b.Websocket.SubscribeToChannels(channels)
	return nil
}

// UnsubscribeToWebsocketChannels removes from ChannelsToSubscribe
// which lets websocket.manageSubscriptions handle unsubscribing
func (b *Bitfinex) UnsubscribeToWebsocketChannels(channels []wshandler.WebsocketChannelSubscription) error {
	b.Websocket.RemoveSubscribedChannels(channels)
	return nil
}

// GetSubscriptions returns a copied list of subscriptions
func (b *Bitfinex) GetSubscriptions() ([]wshandler.WebsocketChannelSubscription, error) {
	return b.Websocket.GetSubscriptions(), nil
}

// AuthenticateWebsocket sends an authentication message to the websocket
func (b *Bitfinex) AuthenticateWebsocket() error {
	return b.WsSendAuth()
}<|MERGE_RESOLUTION|>--- conflicted
+++ resolved
@@ -9,25 +9,16 @@
 	"sync"
 	"time"
 
-<<<<<<< HEAD
-	"github.com/thrasher-/gocryptotrader/common"
-	"github.com/thrasher-/gocryptotrader/config"
-	"github.com/thrasher-/gocryptotrader/currency"
-	exchange "github.com/thrasher-/gocryptotrader/exchanges"
-	"github.com/thrasher-/gocryptotrader/exchanges/asset"
-	"github.com/thrasher-/gocryptotrader/exchanges/orderbook"
-	"github.com/thrasher-/gocryptotrader/exchanges/request"
-	"github.com/thrasher-/gocryptotrader/exchanges/ticker"
-	log "github.com/thrasher-/gocryptotrader/logger"
-=======
 	"github.com/thrasher-corp/gocryptotrader/common"
+	"github.com/thrasher-corp/gocryptotrader/config"
 	"github.com/thrasher-corp/gocryptotrader/currency"
 	exchange "github.com/thrasher-corp/gocryptotrader/exchanges"
+	"github.com/thrasher-corp/gocryptotrader/exchanges/asset"
 	"github.com/thrasher-corp/gocryptotrader/exchanges/orderbook"
+	"github.com/thrasher-corp/gocryptotrader/exchanges/request"
 	"github.com/thrasher-corp/gocryptotrader/exchanges/ticker"
 	"github.com/thrasher-corp/gocryptotrader/exchanges/wshandler"
 	log "github.com/thrasher-corp/gocryptotrader/logger"
->>>>>>> 2078ba90
 )
 
 // GetDefaultConfig returns a default exchange config
@@ -99,12 +90,15 @@
 	b.API.Endpoints.URLDefault = bitfinexAPIURLBase
 	b.API.Endpoints.URL = b.API.Endpoints.URLDefault
 	b.API.Endpoints.WebsocketURL = bitfinexWebsocket
-	b.WebsocketInit()
-	b.Websocket.Functionality = exchange.WebsocketTickerSupported |
-		exchange.WebsocketTradeDataSupported |
-		exchange.WebsocketOrderbookSupported |
-		exchange.WebsocketSubscribeSupported |
-		exchange.WebsocketUnsubscribeSupported
+	b.Websocket = wshandler.New()
+	b.Websocket.Functionality = wshandler.WebsocketTickerSupported |
+		wshandler.WebsocketTradeDataSupported |
+		wshandler.WebsocketOrderbookSupported |
+		wshandler.WebsocketSubscribeSupported |
+		wshandler.WebsocketUnsubscribeSupported |
+		wshandler.WebsocketAuthenticatedEndpointsSupported
+	b.WebsocketResponseMaxLimit = exchange.DefaultWebsocketResponseMaxLimit
+	b.WebsocketResponseCheckTimeout = exchange.DefaultWebsocketResponseCheckTimeout
 }
 
 // Setup takes in the supplied exchange configuration details and sets params
@@ -119,14 +113,28 @@
 		return err
 	}
 
-	return b.WebsocketSetup(b.WsConnect,
+	err = b.Websocket.Setup(b.WsConnect,
 		b.Subscribe,
 		b.Unsubscribe,
 		exch.Name,
 		exch.Features.Enabled.Websocket,
 		exch.Verbose,
 		bitfinexWebsocket,
-		exch.API.Endpoints.WebsocketURL)
+		exch.API.Endpoints.WebsocketURL,
+		exch.API.AuthenticatedWebsocketSupport)
+	if err != nil {
+		return err
+	}
+
+	b.WebsocketConn = &wshandler.WebsocketConnection{
+		ExchangeName:         b.Name,
+		URL:                  b.Websocket.GetWebsocketURL(),
+		ProxyURL:             b.Websocket.GetProxyAddress(),
+		Verbose:              b.Verbose,
+		ResponseCheckTimeout: exch.WebsocketResponseCheckTimeout,
+		ResponseMaxLimit:     exch.WebsocketResponseMaxLimit,
+	}
+	return nil
 }
 
 // Start starts the Bitfinex go routine
