--- conflicted
+++ resolved
@@ -8,26 +8,16 @@
 	"sync"
 	"time"
 
-<<<<<<< HEAD
-	"github.com/thrasher-/gocryptotrader/common"
-	"github.com/thrasher-/gocryptotrader/config"
-	"github.com/thrasher-/gocryptotrader/currency"
-	exchange "github.com/thrasher-/gocryptotrader/exchanges"
-	"github.com/thrasher-/gocryptotrader/exchanges/asset"
-	"github.com/thrasher-/gocryptotrader/exchanges/orderbook"
-	"github.com/thrasher-/gocryptotrader/exchanges/request"
-	"github.com/thrasher-/gocryptotrader/exchanges/ticker"
-	log "github.com/thrasher-/gocryptotrader/logger"
-=======
 	"github.com/thrasher-corp/gocryptotrader/common"
 	"github.com/thrasher-corp/gocryptotrader/config"
 	"github.com/thrasher-corp/gocryptotrader/currency"
 	exchange "github.com/thrasher-corp/gocryptotrader/exchanges"
+	"github.com/thrasher-corp/gocryptotrader/exchanges/asset"
 	"github.com/thrasher-corp/gocryptotrader/exchanges/orderbook"
+	"github.com/thrasher-corp/gocryptotrader/exchanges/request"
 	"github.com/thrasher-corp/gocryptotrader/exchanges/ticker"
 	"github.com/thrasher-corp/gocryptotrader/exchanges/wshandler"
 	log "github.com/thrasher-corp/gocryptotrader/logger"
->>>>>>> 2078ba90
 )
 
 // GetDefaultConfig returns a default exchange config
@@ -100,12 +90,17 @@
 	h.API.Endpoints.URLDefault = huobiAPIURL
 	h.API.Endpoints.URL = h.API.Endpoints.URLDefault
 	h.API.Endpoints.WebsocketURL = wsMarketURL
-	h.WebsocketInit()
-	h.Websocket.Functionality = exchange.WebsocketKlineSupported |
-		exchange.WebsocketOrderbookSupported |
-		exchange.WebsocketTradeDataSupported |
-		exchange.WebsocketSubscribeSupported |
-		exchange.WebsocketUnsubscribeSupported
+	h.Websocket = wshandler.New()
+	h.Websocket.Functionality = wshandler.WebsocketKlineSupported |
+		wshandler.WebsocketOrderbookSupported |
+		wshandler.WebsocketTradeDataSupported |
+		wshandler.WebsocketSubscribeSupported |
+		wshandler.WebsocketUnsubscribeSupported |
+		wshandler.WebsocketAuthenticatedEndpointsSupported |
+		wshandler.WebsocketAccountDataSupported |
+		wshandler.WebsocketMessageCorrelationSupported
+	h.WebsocketResponseMaxLimit = exchange.DefaultWebsocketResponseMaxLimit
+	h.WebsocketResponseCheckTimeout = exchange.DefaultWebsocketResponseCheckTimeout
 }
 
 // Setup sets user configuration
@@ -123,14 +118,38 @@
 	h.API.PEMKeySupport = exch.API.PEMKeySupport
 	h.API.Credentials.PEMKey = exch.API.Credentials.PEMKey
 
-	return h.WebsocketSetup(h.WsConnect,
+	err = h.Websocket.Setup(h.WsConnect,
 		h.Subscribe,
 		h.Unsubscribe,
 		exch.Name,
 		exch.Features.Enabled.Websocket,
 		exch.Verbose,
 		wsMarketURL,
-		exch.API.Endpoints.WebsocketURL)
+		exch.API.Endpoints.WebsocketURL,
+		exch.API.AuthenticatedWebsocketSupport)
+	if err != nil {
+		return err
+	}
+
+	h.WebsocketConn = &wshandler.WebsocketConnection{
+		ExchangeName:         h.Name,
+		URL:                  wsMarketURL,
+		ProxyURL:             h.Websocket.GetProxyAddress(),
+		Verbose:              h.Verbose,
+		RateLimit:            rateLimit,
+		ResponseCheckTimeout: exch.WebsocketResponseCheckTimeout,
+		ResponseMaxLimit:     exch.WebsocketResponseMaxLimit,
+	}
+	h.AuthenticatedWebsocketConn = &wshandler.WebsocketConnection{
+		ExchangeName:         h.Name,
+		URL:                  wsAccountsOrdersURL,
+		ProxyURL:             h.Websocket.GetProxyAddress(),
+		Verbose:              h.Verbose,
+		RateLimit:            rateLimit,
+		ResponseCheckTimeout: exch.WebsocketResponseCheckTimeout,
+		ResponseMaxLimit:     exch.WebsocketResponseMaxLimit,
+	}
+	return nil
 }
 
 // Start starts the HUOBI go routine
