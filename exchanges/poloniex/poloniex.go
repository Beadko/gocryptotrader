package poloniex

import (
	"bytes"
	"encoding/json"
	"errors"
	"fmt"
	"net/http"
	"net/url"
	"strconv"
	"time"

	"github.com/thrasher-corp/gocryptotrader/common/crypto"
	"github.com/thrasher-corp/gocryptotrader/currency"
	exchange "github.com/thrasher-corp/gocryptotrader/exchanges"
<<<<<<< HEAD
	"github.com/thrasher-corp/gocryptotrader/exchanges/wshandler"
=======
	"github.com/thrasher-corp/gocryptotrader/exchanges/request"
	"github.com/thrasher-corp/gocryptotrader/exchanges/ticker"
	"github.com/thrasher-corp/gocryptotrader/exchanges/websocket/wshandler"
	log "github.com/thrasher-corp/gocryptotrader/logger"
>>>>>>> 4f982dcd
)

const (
	poloniexAPIURL               = "https://poloniex.com"
	poloniexAPITradingEndpoint   = "tradingApi"
	poloniexAPIVersion           = "1"
	poloniexBalances             = "returnBalances"
	poloniexBalancesComplete     = "returnCompleteBalances"
	poloniexDepositAddresses     = "returnDepositAddresses"
	poloniexGenerateNewAddress   = "generateNewAddress"
	poloniexDepositsWithdrawals  = "returnDepositsWithdrawals"
	poloniexOrders               = "returnOpenOrders"
	poloniexTradeHistory         = "returnTradeHistory"
	poloniexOrderCancel          = "cancelOrder"
	poloniexOrderMove            = "moveOrder"
	poloniexWithdraw             = "withdraw"
	poloniexFeeInfo              = "returnFeeInfo"
	poloniexAvailableBalances    = "returnAvailableAccountBalances"
	poloniexTradableBalances     = "returnTradableBalances"
	poloniexTransferBalance      = "transferBalance"
	poloniexMarginAccountSummary = "returnMarginAccountSummary"
	poloniexMarginBuy            = "marginBuy"
	poloniexMarginSell           = "marginSell"
	poloniexMarginPosition       = "getMarginPosition"
	poloniexMarginPositionClose  = "closeMarginPosition"
	poloniexCreateLoanOffer      = "createLoanOffer"
	poloniexCancelLoanOffer      = "cancelLoanOffer"
	poloniexOpenLoanOffers       = "returnOpenLoanOffers"
	poloniexActiveLoans          = "returnActiveLoans"
	poloniexLendingHistory       = "returnLendingHistory"
	poloniexAutoRenew            = "toggleAutoRenew"

	poloniexAuthRate   = 6
	poloniexUnauthRate = 6

	poloniexDateLayout = "2006-01-02 15:04:05"
)

// Poloniex is the overarching type across the poloniex package
type Poloniex struct {
	exchange.Base
	WebsocketConn *wshandler.WebsocketConnection
}

<<<<<<< HEAD
=======
// SetDefaults sets default settings for poloniex
func (p *Poloniex) SetDefaults() {
	p.Name = "Poloniex"
	p.Enabled = false
	p.Fee = 0
	p.Verbose = false
	p.RESTPollingDelay = 10
	p.APIWithdrawPermissions = exchange.AutoWithdrawCryptoWithAPIPermission |
		exchange.NoFiatWithdrawals
	p.RequestCurrencyPairFormat.Delimiter = "_"
	p.RequestCurrencyPairFormat.Uppercase = true
	p.ConfigCurrencyPairFormat.Delimiter = "_"
	p.ConfigCurrencyPairFormat.Uppercase = true
	p.AssetTypes = []string{ticker.Spot}
	p.SupportsAutoPairUpdating = true
	p.SupportsRESTTickerBatching = true
	p.Requester = request.New(p.Name,
		request.NewRateLimit(time.Second, poloniexAuthRate),
		request.NewRateLimit(time.Second, poloniexUnauthRate),
		common.NewHTTPClientWithTimeout(exchange.DefaultHTTPTimeout))
	p.APIUrlDefault = poloniexAPIURL
	p.APIUrl = p.APIUrlDefault
	p.Websocket = wshandler.New()
	p.Websocket.Functionality = wshandler.WebsocketTradeDataSupported |
		wshandler.WebsocketOrderbookSupported |
		wshandler.WebsocketTickerSupported |
		wshandler.WebsocketSubscribeSupported |
		wshandler.WebsocketUnsubscribeSupported |
		wshandler.WebsocketAuthenticatedEndpointsSupported
	p.WebsocketResponseMaxLimit = exchange.DefaultWebsocketResponseMaxLimit
	p.WebsocketResponseCheckTimeout = exchange.DefaultWebsocketResponseCheckTimeout
	p.WebsocketOrderbookBufferLimit = exchange.DefaultWebsocketOrderbookBufferLimit
}

// Setup sets user exchange configuration settings
func (p *Poloniex) Setup(exch *config.ExchangeConfig) {
	if !exch.Enabled {
		p.SetEnabled(false)
	} else {
		p.Enabled = true
		p.AuthenticatedAPISupport = exch.AuthenticatedAPISupport
		p.AuthenticatedWebsocketAPISupport = exch.AuthenticatedWebsocketAPISupport
		p.SetAPIKeys(exch.APIKey, exch.APISecret, "", false)
		p.SetHTTPClientTimeout(exch.HTTPTimeout)
		p.SetHTTPClientUserAgent(exch.HTTPUserAgent)
		p.RESTPollingDelay = exch.RESTPollingDelay
		p.Verbose = exch.Verbose
		p.HTTPDebugging = exch.HTTPDebugging
		p.Websocket.SetWsStatusAndConnection(exch.Websocket)
		p.BaseCurrencies = exch.BaseCurrencies
		p.AvailablePairs = exch.AvailablePairs
		p.EnabledPairs = exch.EnabledPairs
		err := p.SetCurrencyPairFormat()
		if err != nil {
			log.Fatal(err)
		}
		err = p.SetAssetTypes()
		if err != nil {
			log.Fatal(err)
		}
		err = p.SetAutoPairDefaults()
		if err != nil {
			log.Fatal(err)
		}
		err = p.SetAPIURL(exch)
		if err != nil {
			log.Fatal(err)
		}
		err = p.SetClientProxyAddress(exch.ProxyAddress)
		if err != nil {
			log.Fatal(err)
		}
		err = p.Websocket.Setup(p.WsConnect,
			p.Subscribe,
			p.Unsubscribe,
			exch.Name,
			exch.Websocket,
			exch.Verbose,
			poloniexWebsocketAddress,
			exch.WebsocketURL,
			exch.AuthenticatedWebsocketAPISupport)
		if err != nil {
			log.Fatal(err)
		}
		p.WebsocketConn = &wshandler.WebsocketConnection{
			ExchangeName:         p.Name,
			URL:                  p.Websocket.GetWebsocketURL(),
			ProxyURL:             p.Websocket.GetProxyAddress(),
			Verbose:              p.Verbose,
			ResponseCheckTimeout: exch.WebsocketResponseCheckTimeout,
			ResponseMaxLimit:     exch.WebsocketResponseMaxLimit,
		}
		p.Websocket.Orderbook.Setup(
			exch.WebsocketOrderbookBufferLimit,
			true,
			true,
			true,
			false,
			exch.Name)
	}
}

>>>>>>> 4f982dcd
// GetTicker returns current ticker information
func (p *Poloniex) GetTicker() (map[string]Ticker, error) {
	type response struct {
		Data map[string]Ticker
	}

	resp := response{}
	path := fmt.Sprintf("%s/public?command=returnTicker", p.API.Endpoints.URL)

	return resp.Data, p.SendHTTPRequest(path, &resp.Data)
}

// GetVolume returns a list of currencies with associated volume
func (p *Poloniex) GetVolume() (interface{}, error) {
	var resp interface{}
	path := fmt.Sprintf("%s/public?command=return24hVolume", p.API.Endpoints.URL)

	return resp, p.SendHTTPRequest(path, &resp)
}

// GetOrderbook returns the full orderbook from poloniex
func (p *Poloniex) GetOrderbook(currencyPair string, depth int) (OrderbookAll, error) {
	vals := url.Values{}

	if depth != 0 {
		vals.Set("depth", strconv.Itoa(depth))
	}

	oba := OrderbookAll{Data: make(map[string]Orderbook)}
	if currencyPair != "" {
		vals.Set("currencyPair", currencyPair)
		resp := OrderbookResponse{}
		path := fmt.Sprintf("%s/public?command=returnOrderBook&%s", p.API.Endpoints.URL, vals.Encode())
		err := p.SendHTTPRequest(path, &resp)
		if err != nil {
			return oba, err
		}
		if resp.Error != "" {
			return oba, fmt.Errorf("%s GetOrderbook() error: %s", p.Name, resp.Error)
		}
		ob := Orderbook{}
		for x := range resp.Asks {
			data := resp.Asks[x]
			price, err := strconv.ParseFloat(data[0].(string), 64)
			if err != nil {
				return oba, err
			}
			amount := data[1].(float64)
			ob.Asks = append(ob.Asks, OrderbookItem{Price: price, Amount: amount})
		}

		for x := range resp.Bids {
			data := resp.Bids[x]
			price, err := strconv.ParseFloat(data[0].(string), 64)
			if err != nil {
				return oba, err
			}
			amount := data[1].(float64)
			ob.Bids = append(ob.Bids, OrderbookItem{Price: price, Amount: amount})
		}
		oba.Data[currencyPair] = Orderbook{Bids: ob.Bids, Asks: ob.Asks}
	} else {
		vals.Set("currencyPair", "all")
		resp := OrderbookResponseAll{}
		path := fmt.Sprintf("%s/public?command=returnOrderBook&%s", p.API.Endpoints.URL, vals.Encode())
		err := p.SendHTTPRequest(path, &resp.Data)
		if err != nil {
			return oba, err
		}
		for currency, orderbook := range resp.Data {
			ob := Orderbook{}
			for x := range orderbook.Asks {
				data := orderbook.Asks[x]
				price, err := strconv.ParseFloat(data[0].(string), 64)
				if err != nil {
					return oba, err
				}
				amount := data[1].(float64)
				ob.Asks = append(ob.Asks, OrderbookItem{Price: price, Amount: amount})
			}

			for x := range orderbook.Bids {
				data := orderbook.Bids[x]
				price, err := strconv.ParseFloat(data[0].(string), 64)
				if err != nil {
					return oba, err
				}
				amount := data[1].(float64)
				ob.Bids = append(ob.Bids, OrderbookItem{Price: price, Amount: amount})
			}
			oba.Data[currency] = Orderbook{Bids: ob.Bids, Asks: ob.Asks}
		}
	}
	return oba, nil
}

// GetTradeHistory returns trades history from poloniex
func (p *Poloniex) GetTradeHistory(currencyPair, start, end string) ([]TradeHistory, error) {
	vals := url.Values{}
	vals.Set("currencyPair", currencyPair)

	if start != "" {
		vals.Set("start", start)
	}

	if end != "" {
		vals.Set("end", end)
	}

	var resp []TradeHistory
	path := fmt.Sprintf("%s/public?command=returnTradeHistory&%s", p.API.Endpoints.URL, vals.Encode())

	return resp, p.SendHTTPRequest(path, &resp)
}

// GetChartData returns chart data for a specific currency pair
func (p *Poloniex) GetChartData(currencyPair, start, end, period string) ([]ChartData, error) {
	vals := url.Values{}
	vals.Set("currencyPair", currencyPair)

	if start != "" {
		vals.Set("start", start)
	}

	if end != "" {
		vals.Set("end", end)
	}

	if period != "" {
		vals.Set("period", period)
	}

	var resp []ChartData
	path := fmt.Sprintf("%s/public?command=returnChartData&%s", p.API.Endpoints.URL, vals.Encode())

	err := p.SendHTTPRequest(path, &resp)
	if err != nil {
		return nil, err
	}

	return resp, nil
}

// GetCurrencies returns information about currencies
func (p *Poloniex) GetCurrencies() (map[string]Currencies, error) {
	type Response struct {
		Data map[string]Currencies
	}
	resp := Response{}
	path := fmt.Sprintf("%s/public?command=returnCurrencies", p.API.Endpoints.URL)

	return resp.Data, p.SendHTTPRequest(path, &resp.Data)
}

// GetLoanOrders returns the list of loan offers and demands for a given
// currency, specified by the "currency" GET parameter.
func (p *Poloniex) GetLoanOrders(currency string) (LoanOrders, error) {
	resp := LoanOrders{}
	path := fmt.Sprintf("%s/public?command=returnLoanOrders&currency=%s", p.API.Endpoints.URL, currency)

	return resp, p.SendHTTPRequest(path, &resp)
}

// GetBalances returns balances for your account.
func (p *Poloniex) GetBalances() (Balance, error) {
	var result interface{}
	err := p.SendAuthenticatedHTTPRequest(http.MethodPost, poloniexBalances, url.Values{}, &result)

	if err != nil {
		return Balance{}, err
	}

	data := result.(map[string]interface{})
	balance := Balance{}
	balance.Currency = make(map[string]float64)

	for x, y := range data {
		balance.Currency[x], _ = strconv.ParseFloat(y.(string), 64)
	}

	return balance, nil
}

// GetCompleteBalances returns complete balances from your account.
func (p *Poloniex) GetCompleteBalances() (CompleteBalances, error) {
	var result interface{}
	err := p.SendAuthenticatedHTTPRequest(http.MethodPost, poloniexBalancesComplete, url.Values{}, &result)

	if err != nil {
		return CompleteBalances{}, err
	}

	data := result.(map[string]interface{})
	balance := CompleteBalances{}
	balance.Currency = make(map[string]CompleteBalance)

	for x, y := range data {
		dataVals := y.(map[string]interface{})
		balancesData := CompleteBalance{}
		balancesData.Available, _ = strconv.ParseFloat(dataVals["available"].(string), 64)
		balancesData.OnOrders, _ = strconv.ParseFloat(dataVals["onOrders"].(string), 64)
		balancesData.BTCValue, _ = strconv.ParseFloat(dataVals["btcValue"].(string), 64)
		balance.Currency[x] = balancesData
	}

	return balance, nil
}

// GetDepositAddresses returns deposit addresses for all enabled cryptos.
func (p *Poloniex) GetDepositAddresses() (DepositAddresses, error) {
	var result interface{}
	addresses := DepositAddresses{}
	err := p.SendAuthenticatedHTTPRequest(http.MethodPost, poloniexDepositAddresses, url.Values{}, &result)

	if err != nil {
		return addresses, err
	}

	addresses.Addresses = make(map[string]string)
	data := result.(map[string]interface{})
	for x, y := range data {
		addresses.Addresses[x] = y.(string)
	}

	return addresses, nil
}

// GenerateNewAddress generates a new address for a currency
func (p *Poloniex) GenerateNewAddress(currency string) (string, error) {
	type Response struct {
		Success  int
		Error    string
		Response string
	}
	resp := Response{}
	values := url.Values{}
	values.Set("currency", currency)

	err := p.SendAuthenticatedHTTPRequest(http.MethodPost, poloniexGenerateNewAddress, values, &resp)

	if err != nil {
		return "", err
	}

	if resp.Error != "" {
		return "", errors.New(resp.Error)
	}

	return resp.Response, nil
}

// GetDepositsWithdrawals returns a list of deposits and withdrawals
func (p *Poloniex) GetDepositsWithdrawals(start, end string) (DepositsWithdrawals, error) {
	resp := DepositsWithdrawals{}
	values := url.Values{}

	if start != "" {
		values.Set("start", start)
	} else {
		values.Set("start", "0")
	}

	if end != "" {
		values.Set("end", end)
	} else {
		values.Set("end", strconv.FormatInt(time.Now().Unix(), 10))
	}

	return resp, p.SendAuthenticatedHTTPRequest(http.MethodPost, poloniexDepositsWithdrawals, values, &resp)
}

// GetOpenOrders returns current unfilled opened orders
func (p *Poloniex) GetOpenOrders(currency string) (OpenOrdersResponse, error) {
	values := url.Values{}
	values.Set("currencyPair", currency)
	result := OpenOrdersResponse{}
	return result, p.SendAuthenticatedHTTPRequest(http.MethodPost, poloniexOrders, values, &result.Data)
}

// GetOpenOrdersForAllCurrencies returns all open orders
func (p *Poloniex) GetOpenOrdersForAllCurrencies() (OpenOrdersResponseAll, error) {
	values := url.Values{}
	values.Set("currencyPair", "all")
	result := OpenOrdersResponseAll{}
	return result, p.SendAuthenticatedHTTPRequest(http.MethodPost, poloniexOrders, values, &result.Data)
}

// GetAuthenticatedTradeHistoryForCurrency returns account trade history
func (p *Poloniex) GetAuthenticatedTradeHistoryForCurrency(currency string, start, end, limit int64) (AuthenticatedTradeHistoryResponse, error) {
	values := url.Values{}

	if start > 0 {
		values.Set("start", strconv.FormatInt(start, 10))
	}

	if limit > 0 {
		values.Set("limit", strconv.FormatInt(limit, 10))
	}

	if end > 0 {
		values.Set("end", strconv.FormatInt(end, 10))
	}

	values.Set("currencyPair", currency)
	result := AuthenticatedTradeHistoryResponse{}
	return result, p.SendAuthenticatedHTTPRequest(http.MethodPost, poloniexTradeHistory, values, &result.Data)
}

// GetAuthenticatedTradeHistory returns account trade history
func (p *Poloniex) GetAuthenticatedTradeHistory(start, end, limit int64) (AuthenticatedTradeHistoryAll, error) {
	values := url.Values{}

	if start > 0 {
		values.Set("start", strconv.FormatInt(start, 10))
	}

	if limit > 0 {
		values.Set("limit", strconv.FormatInt(limit, 10))
	}

	if end > 0 {
		values.Set("end", strconv.FormatInt(end, 10))
	}

	values.Set("currencyPair", "all")
	var result json.RawMessage

	err := p.SendAuthenticatedHTTPRequest(http.MethodPost, poloniexTradeHistory, values, &result)
	if err != nil {
		return AuthenticatedTradeHistoryAll{}, err
	}

	var nodata []interface{}
	err = json.Unmarshal(result, &nodata)
	if err == nil {
		return AuthenticatedTradeHistoryAll{}, nil
	}

	var mainResult AuthenticatedTradeHistoryAll
	return mainResult, json.Unmarshal(result, &mainResult.Data)
}

// PlaceOrder places a new order on the exchange
func (p *Poloniex) PlaceOrder(currency string, rate, amount float64, immediate, fillOrKill, buy bool) (OrderResponse, error) {
	result := OrderResponse{}
	values := url.Values{}

	var orderType string
	if buy {
		orderType = exchange.BuyOrderSide.ToLower().ToString()
	} else {
		orderType = exchange.SellOrderSide.ToLower().ToString()
	}

	values.Set("currencyPair", currency)
	values.Set("rate", strconv.FormatFloat(rate, 'f', -1, 64))
	values.Set("amount", strconv.FormatFloat(amount, 'f', -1, 64))

	if immediate {
		values.Set("immediateOrCancel", "1")
	}

	if fillOrKill {
		values.Set("fillOrKill", "1")
	}

	return result, p.SendAuthenticatedHTTPRequest(http.MethodPost, orderType, values, &result)
}

// CancelExistingOrder cancels and order by orderID
func (p *Poloniex) CancelExistingOrder(orderID int64) error {
	result := GenericResponse{}
	values := url.Values{}
	values.Set("orderNumber", strconv.FormatInt(orderID, 10))

	err := p.SendAuthenticatedHTTPRequest(http.MethodPost, poloniexOrderCancel, values, &result)
	if err != nil {
		return err
	}

	if result.Success != 1 {
		return errors.New(result.Error)
	}

	return nil
}

// MoveOrder moves an order
func (p *Poloniex) MoveOrder(orderID int64, rate, amount float64, postOnly, immediateOrCancel bool) (MoveOrderResponse, error) {
	result := MoveOrderResponse{}
	values := url.Values{}

	if orderID == 0 {
		return result, errors.New("orderID cannot be zero")
	}

	if rate == 0 {
		return result, errors.New("rate cannot be zero")
	}

	values.Set("orderNumber", strconv.FormatInt(orderID, 10))
	values.Set("rate", strconv.FormatFloat(rate, 'f', -1, 64))

	if postOnly {
		values.Set("postOnly", "true")
	}

	if immediateOrCancel {
		values.Set("immediateOrCancel", "true")
	}

	if amount != 0 {
		values.Set("amount", strconv.FormatFloat(amount, 'f', -1, 64))
	}

	err := p.SendAuthenticatedHTTPRequest(http.MethodPost,
		poloniexOrderMove,
		values,
		&result)
	if err != nil {
		return result, err
	}

	if result.Success != 1 {
		return result, errors.New(result.Error)
	}

	return result, nil
}

// Withdraw withdraws a currency to a specific delegated address
func (p *Poloniex) Withdraw(currency, address string, amount float64) (bool, error) {
	result := Withdraw{}
	values := url.Values{}

	values.Set("currency", currency)
	values.Set("amount", strconv.FormatFloat(amount, 'f', -1, 64))
	values.Set("address", address)

	err := p.SendAuthenticatedHTTPRequest(http.MethodPost, poloniexWithdraw, values, &result)

	if err != nil {
		return false, err
	}

	if result.Error != "" {
		return false, errors.New(result.Error)
	}

	return true, nil
}

// GetFeeInfo returns fee information
func (p *Poloniex) GetFeeInfo() (Fee, error) {
	result := Fee{}

	return result, p.SendAuthenticatedHTTPRequest(http.MethodPost, poloniexFeeInfo, url.Values{}, &result)
}

// GetTradableBalances returns tradable balances
func (p *Poloniex) GetTradableBalances() (map[string]map[string]float64, error) {
	type Response struct {
		Data map[string]map[string]interface{}
	}
	result := Response{}

	err := p.SendAuthenticatedHTTPRequest(http.MethodPost, poloniexTradableBalances, url.Values{}, &result.Data)

	if err != nil {
		return nil, err
	}

	balances := make(map[string]map[string]float64)

	for x, y := range result.Data {
		balances[x] = make(map[string]float64)
		for z, w := range y {
			balances[x][z], _ = strconv.ParseFloat(w.(string), 64)
		}
	}

	return balances, nil
}

// TransferBalance transfers balances between your accounts
func (p *Poloniex) TransferBalance(currency, from, to string, amount float64) (bool, error) {
	values := url.Values{}
	result := GenericResponse{}

	values.Set("currency", currency)
	values.Set("amount", strconv.FormatFloat(amount, 'f', -1, 64))
	values.Set("fromAccount", from)
	values.Set("toAccount", to)

	err := p.SendAuthenticatedHTTPRequest(http.MethodPost, poloniexTransferBalance, values, &result)

	if err != nil {
		return false, err
	}

	if result.Error != "" && result.Success != 1 {
		return false, errors.New(result.Error)
	}

	return true, nil
}

// GetMarginAccountSummary returns a summary on your margin accounts
func (p *Poloniex) GetMarginAccountSummary() (Margin, error) {
	result := Margin{}
	return result, p.SendAuthenticatedHTTPRequest(http.MethodPost, poloniexMarginAccountSummary, url.Values{}, &result)
}

// PlaceMarginOrder places a margin order
func (p *Poloniex) PlaceMarginOrder(currency string, rate, amount, lendingRate float64, buy bool) (OrderResponse, error) {
	result := OrderResponse{}
	values := url.Values{}

	var orderType string
	if buy {
		orderType = poloniexMarginBuy
	} else {
		orderType = poloniexMarginSell
	}

	values.Set("currencyPair", currency)
	values.Set("rate", strconv.FormatFloat(rate, 'f', -1, 64))
	values.Set("amount", strconv.FormatFloat(amount, 'f', -1, 64))

	if lendingRate != 0 {
		values.Set("lendingRate", strconv.FormatFloat(lendingRate, 'f', -1, 64))
	}

	return result, p.SendAuthenticatedHTTPRequest(http.MethodPost, orderType, values, &result)
}

// GetMarginPosition returns a position on a margin order
func (p *Poloniex) GetMarginPosition(currency string) (interface{}, error) {
	values := url.Values{}

	if currency != "" && currency != "all" {
		values.Set("currencyPair", currency)
		result := MarginPosition{}
		return result, p.SendAuthenticatedHTTPRequest(http.MethodPost, poloniexMarginPosition, values, &result)
	}
	values.Set("currencyPair", "all")

	type Response struct {
		Data map[string]MarginPosition
	}
	result := Response{}
	return result, p.SendAuthenticatedHTTPRequest(http.MethodPost, poloniexMarginPosition, values, &result.Data)
}

// CloseMarginPosition closes a current margin position
func (p *Poloniex) CloseMarginPosition(currency string) (bool, error) {
	values := url.Values{}
	values.Set("currencyPair", currency)
	result := GenericResponse{}

	err := p.SendAuthenticatedHTTPRequest(http.MethodPost, poloniexMarginPositionClose, values, &result)

	if err != nil {
		return false, err
	}

	if result.Success == 0 {
		return false, errors.New(result.Error)
	}

	return true, nil
}

// CreateLoanOffer places a loan offer on the exchange
func (p *Poloniex) CreateLoanOffer(currency string, amount, rate float64, duration int, autoRenew bool) (int64, error) {
	values := url.Values{}
	values.Set("currency", currency)
	values.Set("amount", strconv.FormatFloat(amount, 'f', -1, 64))
	values.Set("duration", strconv.Itoa(duration))

	if autoRenew {
		values.Set("autoRenew", "1")
	} else {
		values.Set("autoRenew", "0")
	}

	values.Set("lendingRate", strconv.FormatFloat(rate, 'f', -1, 64))

	type Response struct {
		Success int    `json:"success"`
		Error   string `json:"error"`
		OrderID int64  `json:"orderID"`
	}

	result := Response{}

	err := p.SendAuthenticatedHTTPRequest(http.MethodPost, poloniexCreateLoanOffer, values, &result)

	if err != nil {
		return 0, err
	}

	if result.Success == 0 {
		return 0, errors.New(result.Error)
	}

	return result.OrderID, nil
}

// CancelLoanOffer cancels a loan offer order
func (p *Poloniex) CancelLoanOffer(orderNumber int64) (bool, error) {
	result := GenericResponse{}
	values := url.Values{}
	values.Set("orderID", strconv.FormatInt(orderNumber, 10))

	err := p.SendAuthenticatedHTTPRequest(http.MethodPost, poloniexCancelLoanOffer, values, &result)

	if err != nil {
		return false, err
	}

	if result.Success == 0 {
		return false, errors.New(result.Error)
	}

	return true, nil
}

// GetOpenLoanOffers returns all open loan offers
func (p *Poloniex) GetOpenLoanOffers() (map[string][]LoanOffer, error) {
	type Response struct {
		Data map[string][]LoanOffer
	}
	result := Response{}

	err := p.SendAuthenticatedHTTPRequest(http.MethodPost, poloniexOpenLoanOffers, url.Values{}, &result.Data)

	if err != nil {
		return nil, err
	}

	if result.Data == nil {
		return nil, errors.New("there are no open loan offers")
	}

	return result.Data, nil
}

// GetActiveLoans returns active loans
func (p *Poloniex) GetActiveLoans() (ActiveLoans, error) {
	result := ActiveLoans{}
	return result, p.SendAuthenticatedHTTPRequest(http.MethodPost, poloniexActiveLoans, url.Values{}, &result)
}

// GetLendingHistory returns lending history for the account
func (p *Poloniex) GetLendingHistory(start, end string) ([]LendingHistory, error) {
	vals := url.Values{}

	if start != "" {
		vals.Set("start", start)
	}

	if end != "" {
		vals.Set("end", end)
	}

	var resp []LendingHistory
	err := p.SendAuthenticatedHTTPRequest(http.MethodPost,
		poloniexLendingHistory,
		vals,
		&resp)

	if err != nil {
		return nil, err
	}
	return resp, nil
}

// ToggleAutoRenew allows for the autorenew of a contract
func (p *Poloniex) ToggleAutoRenew(orderNumber int64) (bool, error) {
	values := url.Values{}
	values.Set("orderNumber", strconv.FormatInt(orderNumber, 10))
	result := GenericResponse{}

	err := p.SendAuthenticatedHTTPRequest(http.MethodPost,
		poloniexAutoRenew,
		values,
		&result)

	if err != nil {
		return false, err
	}

	if result.Success == 0 {
		return false, errors.New(result.Error)
	}

	return true, nil
}

// SendHTTPRequest sends an unauthenticated HTTP request
func (p *Poloniex) SendHTTPRequest(path string, result interface{}) error {
	return p.SendPayload(http.MethodGet,
		path,
		nil,
		nil,
		result,
		false,
		false,
		p.Verbose,
		p.HTTPDebugging)
}

// SendAuthenticatedHTTPRequest sends an authenticated HTTP request
func (p *Poloniex) SendAuthenticatedHTTPRequest(method, endpoint string, values url.Values, result interface{}) error {
	if !p.AllowAuthenticatedRequest() {
		return fmt.Errorf(exchange.WarningAuthenticatedRequestWithoutCredentialsSet,
			p.Name)
	}
	headers := make(map[string]string)
	headers["Content-Type"] = "application/x-www-form-urlencoded"
	headers["Key"] = p.API.Credentials.Key

	n := p.Requester.GetNonce(true).String()

	values.Set("nonce", n)
	values.Set("command", endpoint)

	hmac := crypto.GetHMAC(crypto.HashSHA512,
		[]byte(values.Encode()),
		[]byte(p.API.Credentials.Secret))

	headers["Sign"] = crypto.HexEncodeToString(hmac)

	path := fmt.Sprintf("%s/%s", p.API.Endpoints.URL, poloniexAPITradingEndpoint)

	return p.SendPayload(method,
		path,
		headers,
		bytes.NewBufferString(values.Encode()),
		result,
		true,
		true,
		p.Verbose,
		p.HTTPDebugging)
}

// GetFee returns an estimate of fee based on type of transaction
func (p *Poloniex) GetFee(feeBuilder *exchange.FeeBuilder) (float64, error) {
	var fee float64
	switch feeBuilder.FeeType {
	case exchange.CryptocurrencyTradeFee:
		feeInfo, err := p.GetFeeInfo()
		if err != nil {
			return 0, err
		}
		fee = calculateTradingFee(feeInfo,
			feeBuilder.PurchasePrice,
			feeBuilder.Amount,
			feeBuilder.IsMaker)

	case exchange.CryptocurrencyWithdrawalFee:
		fee = getWithdrawalFee(feeBuilder.Pair.Base)
	case exchange.OfflineTradeFee:
		fee = getOfflineTradeFee(feeBuilder.PurchasePrice, feeBuilder.Amount)
	}
	if fee < 0 {
		fee = 0
	}

	return fee, nil
}

// getOfflineTradeFee calculates the worst case-scenario trading fee
func getOfflineTradeFee(price, amount float64) float64 {
	return 0.002 * price * amount
}

func calculateTradingFee(feeInfo Fee, purchasePrice, amount float64, isMaker bool) (fee float64) {
	if isMaker {
		fee = feeInfo.MakerFee
	} else {
		fee = feeInfo.TakerFee
	}
	return fee * amount * purchasePrice
}

func getWithdrawalFee(c currency.Code) float64 {
	return WithdrawalFees[c]
}<|MERGE_RESOLUTION|>--- conflicted
+++ resolved
@@ -13,14 +13,7 @@
 	"github.com/thrasher-corp/gocryptotrader/common/crypto"
 	"github.com/thrasher-corp/gocryptotrader/currency"
 	exchange "github.com/thrasher-corp/gocryptotrader/exchanges"
-<<<<<<< HEAD
-	"github.com/thrasher-corp/gocryptotrader/exchanges/wshandler"
-=======
-	"github.com/thrasher-corp/gocryptotrader/exchanges/request"
-	"github.com/thrasher-corp/gocryptotrader/exchanges/ticker"
 	"github.com/thrasher-corp/gocryptotrader/exchanges/websocket/wshandler"
-	log "github.com/thrasher-corp/gocryptotrader/logger"
->>>>>>> 4f982dcd
 )
 
 const (
@@ -65,111 +58,6 @@
 	WebsocketConn *wshandler.WebsocketConnection
 }
 
-<<<<<<< HEAD
-=======
-// SetDefaults sets default settings for poloniex
-func (p *Poloniex) SetDefaults() {
-	p.Name = "Poloniex"
-	p.Enabled = false
-	p.Fee = 0
-	p.Verbose = false
-	p.RESTPollingDelay = 10
-	p.APIWithdrawPermissions = exchange.AutoWithdrawCryptoWithAPIPermission |
-		exchange.NoFiatWithdrawals
-	p.RequestCurrencyPairFormat.Delimiter = "_"
-	p.RequestCurrencyPairFormat.Uppercase = true
-	p.ConfigCurrencyPairFormat.Delimiter = "_"
-	p.ConfigCurrencyPairFormat.Uppercase = true
-	p.AssetTypes = []string{ticker.Spot}
-	p.SupportsAutoPairUpdating = true
-	p.SupportsRESTTickerBatching = true
-	p.Requester = request.New(p.Name,
-		request.NewRateLimit(time.Second, poloniexAuthRate),
-		request.NewRateLimit(time.Second, poloniexUnauthRate),
-		common.NewHTTPClientWithTimeout(exchange.DefaultHTTPTimeout))
-	p.APIUrlDefault = poloniexAPIURL
-	p.APIUrl = p.APIUrlDefault
-	p.Websocket = wshandler.New()
-	p.Websocket.Functionality = wshandler.WebsocketTradeDataSupported |
-		wshandler.WebsocketOrderbookSupported |
-		wshandler.WebsocketTickerSupported |
-		wshandler.WebsocketSubscribeSupported |
-		wshandler.WebsocketUnsubscribeSupported |
-		wshandler.WebsocketAuthenticatedEndpointsSupported
-	p.WebsocketResponseMaxLimit = exchange.DefaultWebsocketResponseMaxLimit
-	p.WebsocketResponseCheckTimeout = exchange.DefaultWebsocketResponseCheckTimeout
-	p.WebsocketOrderbookBufferLimit = exchange.DefaultWebsocketOrderbookBufferLimit
-}
-
-// Setup sets user exchange configuration settings
-func (p *Poloniex) Setup(exch *config.ExchangeConfig) {
-	if !exch.Enabled {
-		p.SetEnabled(false)
-	} else {
-		p.Enabled = true
-		p.AuthenticatedAPISupport = exch.AuthenticatedAPISupport
-		p.AuthenticatedWebsocketAPISupport = exch.AuthenticatedWebsocketAPISupport
-		p.SetAPIKeys(exch.APIKey, exch.APISecret, "", false)
-		p.SetHTTPClientTimeout(exch.HTTPTimeout)
-		p.SetHTTPClientUserAgent(exch.HTTPUserAgent)
-		p.RESTPollingDelay = exch.RESTPollingDelay
-		p.Verbose = exch.Verbose
-		p.HTTPDebugging = exch.HTTPDebugging
-		p.Websocket.SetWsStatusAndConnection(exch.Websocket)
-		p.BaseCurrencies = exch.BaseCurrencies
-		p.AvailablePairs = exch.AvailablePairs
-		p.EnabledPairs = exch.EnabledPairs
-		err := p.SetCurrencyPairFormat()
-		if err != nil {
-			log.Fatal(err)
-		}
-		err = p.SetAssetTypes()
-		if err != nil {
-			log.Fatal(err)
-		}
-		err = p.SetAutoPairDefaults()
-		if err != nil {
-			log.Fatal(err)
-		}
-		err = p.SetAPIURL(exch)
-		if err != nil {
-			log.Fatal(err)
-		}
-		err = p.SetClientProxyAddress(exch.ProxyAddress)
-		if err != nil {
-			log.Fatal(err)
-		}
-		err = p.Websocket.Setup(p.WsConnect,
-			p.Subscribe,
-			p.Unsubscribe,
-			exch.Name,
-			exch.Websocket,
-			exch.Verbose,
-			poloniexWebsocketAddress,
-			exch.WebsocketURL,
-			exch.AuthenticatedWebsocketAPISupport)
-		if err != nil {
-			log.Fatal(err)
-		}
-		p.WebsocketConn = &wshandler.WebsocketConnection{
-			ExchangeName:         p.Name,
-			URL:                  p.Websocket.GetWebsocketURL(),
-			ProxyURL:             p.Websocket.GetProxyAddress(),
-			Verbose:              p.Verbose,
-			ResponseCheckTimeout: exch.WebsocketResponseCheckTimeout,
-			ResponseMaxLimit:     exch.WebsocketResponseMaxLimit,
-		}
-		p.Websocket.Orderbook.Setup(
-			exch.WebsocketOrderbookBufferLimit,
-			true,
-			true,
-			true,
-			false,
-			exch.Name)
-	}
-}
-
->>>>>>> 4f982dcd
 // GetTicker returns current ticker information
 func (p *Poloniex) GetTicker() (map[string]Ticker, error) {
 	type response struct {
