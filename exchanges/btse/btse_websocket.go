package btse

import (
	"errors"
	"net/http"
	"strconv"
	"strings"
	"time"

	"github.com/thrasher-corp/gocryptotrader/exchanges/asset"

	"github.com/gorilla/websocket"
	"github.com/thrasher-corp/gocryptotrader/common"
	"github.com/thrasher-corp/gocryptotrader/currency"
	"github.com/thrasher-corp/gocryptotrader/exchanges/orderbook"
	"github.com/thrasher-corp/gocryptotrader/exchanges/websocket/wshandler"
	log "github.com/thrasher-corp/gocryptotrader/logger"
)

const (
	btseWebsocket = "wss://ws.btse.com/api/ws-feed"
)

// WsConnect connects the websocket client
func (b *BTSE) WsConnect() error {
	if !b.Websocket.IsEnabled() || !b.IsEnabled() {
		return errors.New(wshandler.WebsocketNotEnabled)
	}
	var dialer websocket.Dialer
	err := b.WebsocketConn.Dial(&dialer, http.Header{})
	if err != nil {
		return err
	}

	go b.WsHandleData()
	b.GenerateDefaultSubscriptions()

	return nil
}

// WsHandleData handles read data from websocket connection
func (b *BTSE) WsHandleData() {
	b.Websocket.Wg.Add(1)

	defer func() {
		b.Websocket.Wg.Done()
	}()

	for {
		select {
		case <-b.Websocket.ShutdownC:
			return

		default:
			resp, err := b.WebsocketConn.ReadMessage()
			if err != nil {
				b.Websocket.DataHandler <- err
				return
			}
			b.Websocket.TrafficAlert <- struct{}{}

			type MsgType struct {
				Type      string `json:"type"`
				ProductID string `json:"product_id"`
			}

<<<<<<< HEAD
			if strings.Contains(string(resp.Raw), "Welcome to BTSE") {
=======
			if strings.Contains(string(resp.Raw), "Connected. Welcome to BTSE!") {
>>>>>>> 4f982dcd
				if b.Verbose {
					log.Debugf(log.ExchangeSys, "%s websocket client successfully connected to %s",
						b.Name, b.Websocket.GetWebsocketURL())
				}
				continue
			}

			msgType := MsgType{}
			err = common.JSONDecode(resp.Raw, &msgType)
			if err != nil {
				b.Websocket.DataHandler <- err
				continue
			}
			switch msgType.Type {
			case "ticker":
				var t wsTicker
				err = common.JSONDecode(resp.Raw, &t)
				if err != nil {
					b.Websocket.DataHandler <- err
					continue
				}
				p := strings.Replace(t.Price.(string), ",", "", -1)
				price, err := strconv.ParseFloat(p, 64)
				if err != nil {
					b.Websocket.DataHandler <- err
					continue
				}

				b.Websocket.DataHandler <- wshandler.TickerData{
<<<<<<< HEAD
					Timestamp:  time.Now(),
					Pair:       currency.NewPairDelimiter(t.ProductID, "-"),
					AssetType:  asset.Spot,
					Exchange:   b.GetName(),
					ClosePrice: price,
					Quantity:   t.LastSize,
=======
					Timestamp: time.Now(),
					Pair:      currency.NewPairDelimiter(t.ProductID, "-"),
					AssetType: orderbook.Spot,
					Exchange:  b.GetName(),
					OpenPrice: price,
>>>>>>> 4f982dcd
				}
			case "snapshot":
				snapshot := websocketOrderbookSnapshot{}
				err := common.JSONDecode(resp.Raw, &snapshot)
				if err != nil {
					b.Websocket.DataHandler <- err
					continue
				}

				err = b.wsProcessSnapshot(&snapshot)
				if err != nil {
					b.Websocket.DataHandler <- err
					continue
				}
			}
		}
	}
}

// ProcessSnapshot processes the initial orderbook snap shot
func (b *BTSE) wsProcessSnapshot(snapshot *websocketOrderbookSnapshot) error {
	var base orderbook.Base
	for i := range snapshot.Bids {
		p := strings.Replace(snapshot.Bids[i][0].(string), ",", "", -1)
		price, err := strconv.ParseFloat(p, 64)
		if err != nil {
			return err
		}

		a := strings.Replace(snapshot.Bids[i][1].(string), ",", "", -1)
		amount, err := strconv.ParseFloat(a, 64)
		if err != nil {
			return err
		}

		base.Bids = append(base.Bids,
			orderbook.Item{Price: price, Amount: amount})
	}

	for i := range snapshot.Asks {
		p := strings.Replace(snapshot.Asks[i][0].(string), ",", "", -1)
		price, err := strconv.ParseFloat(p, 64)
		if err != nil {
			return err
		}

		a := strings.Replace(snapshot.Asks[i][1].(string), ",", "", -1)
		amount, err := strconv.ParseFloat(a, 64)
		if err != nil {
			return err
		}

		base.Asks = append(base.Asks,
			orderbook.Item{Price: price, Amount: amount})
	}

	p := currency.NewPairDelimiter(snapshot.ProductID, "-")
<<<<<<< HEAD
	base.AssetType = asset.Spot
=======
	base.AssetType = orderbook.Spot
>>>>>>> 4f982dcd
	base.Pair = p
	base.LastUpdated = time.Now()
	base.ExchangeName = b.Name

	err := b.Websocket.Orderbook.LoadSnapshot(&base, true)
	if err != nil {
		return err
	}

	b.Websocket.DataHandler <- wshandler.WebsocketOrderbookUpdate{
		Pair:     p,
<<<<<<< HEAD
		Asset:    asset.Spot,
=======
		Asset:    orderbook.Spot,
>>>>>>> 4f982dcd
		Exchange: b.GetName(),
	}

	return nil
}

// GenerateDefaultSubscriptions Adds default subscriptions to websocket to be handled by ManageSubscriptions()
func (b *BTSE) GenerateDefaultSubscriptions() {
	var channels = []string{"snapshot", "ticker"}
	enabledCurrencies := b.GetEnabledPairs(asset.Spot)
	var subscriptions []wshandler.WebsocketChannelSubscription
	for i := range channels {
		for j := range enabledCurrencies {
			subscriptions = append(subscriptions, wshandler.WebsocketChannelSubscription{
				Channel:  channels[i],
				Currency: enabledCurrencies[j],
			})
		}
	}
	b.Websocket.SubscribeToChannels(subscriptions)
}

// Subscribe sends a websocket message to receive data from the channel
func (b *BTSE) Subscribe(channelToSubscribe wshandler.WebsocketChannelSubscription) error {
	subscribe := websocketSubscribe{
		Type: "subscribe",
		Channels: []websocketChannel{
			{
				Name:       channelToSubscribe.Channel,
				ProductIDs: []string{channelToSubscribe.Currency.String()},
			},
		},
	}
	return b.WebsocketConn.SendMessage(subscribe)
}

// Unsubscribe sends a websocket message to stop receiving data from the channel
func (b *BTSE) Unsubscribe(channelToSubscribe wshandler.WebsocketChannelSubscription) error {
	subscribe := websocketSubscribe{
		Type: "unsubscribe",
		Channels: []websocketChannel{
			{
				Name:       channelToSubscribe.Channel,
				ProductIDs: []string{channelToSubscribe.Currency.String()},
			},
		},
	}
	return b.WebsocketConn.SendMessage(subscribe)
}<|MERGE_RESOLUTION|>--- conflicted
+++ resolved
@@ -64,11 +64,7 @@
 				ProductID string `json:"product_id"`
 			}
 
-<<<<<<< HEAD
-			if strings.Contains(string(resp.Raw), "Welcome to BTSE") {
-=======
 			if strings.Contains(string(resp.Raw), "Connected. Welcome to BTSE!") {
->>>>>>> 4f982dcd
 				if b.Verbose {
 					log.Debugf(log.ExchangeSys, "%s websocket client successfully connected to %s",
 						b.Name, b.Websocket.GetWebsocketURL())
@@ -98,20 +94,12 @@
 				}
 
 				b.Websocket.DataHandler <- wshandler.TickerData{
-<<<<<<< HEAD
 					Timestamp:  time.Now(),
 					Pair:       currency.NewPairDelimiter(t.ProductID, "-"),
 					AssetType:  asset.Spot,
 					Exchange:   b.GetName(),
 					ClosePrice: price,
 					Quantity:   t.LastSize,
-=======
-					Timestamp: time.Now(),
-					Pair:      currency.NewPairDelimiter(t.ProductID, "-"),
-					AssetType: orderbook.Spot,
-					Exchange:  b.GetName(),
-					OpenPrice: price,
->>>>>>> 4f982dcd
 				}
 			case "snapshot":
 				snapshot := websocketOrderbookSnapshot{}
@@ -169,11 +157,7 @@
 	}
 
 	p := currency.NewPairDelimiter(snapshot.ProductID, "-")
-<<<<<<< HEAD
 	base.AssetType = asset.Spot
-=======
-	base.AssetType = orderbook.Spot
->>>>>>> 4f982dcd
 	base.Pair = p
 	base.LastUpdated = time.Now()
 	base.ExchangeName = b.Name
@@ -185,11 +169,7 @@
 
 	b.Websocket.DataHandler <- wshandler.WebsocketOrderbookUpdate{
 		Pair:     p,
-<<<<<<< HEAD
 		Asset:    asset.Spot,
-=======
-		Asset:    orderbook.Spot,
->>>>>>> 4f982dcd
 		Exchange: b.GetName(),
 	}
 
